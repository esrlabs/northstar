--- conflicted
+++ resolved
@@ -48,13 +48,8 @@
 serde_with = { version = "3.0.0", optional = true }
 serde_yaml = { version = "0.9.25", optional = true }
 sha2 = { version = "0.10.7", optional = true }
-<<<<<<< HEAD
-strum = { version = "0.24.1", optional = true }
+strum = { version = "0.25.0", optional = true }
 strum_macros = { version = "0.25.2", optional = true }
-=======
-strum = { version = "0.25.0", optional = true }
-strum_macros = { version = "0.24.3", optional = true }
->>>>>>> 08531a17
 tempfile = { version = "3.5.0", optional = true }
 thiserror = "1.0.40"
 tokio = { version = "1.32.0", features = ["fs", "io-std", "io-util", "macros", "process", "rt-multi-thread", "sync", "time", "net"], optional = true }
