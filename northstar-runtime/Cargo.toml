--- conflicted
+++ resolved
@@ -60,13 +60,8 @@
 url = { version = "2.5.0", features = ["serde"], optional = true }
 uuid = { version = "1.9.1", features = ["v4"], optional = true }
 validator = { version = "0.16.1", features = ["derive"] }
-<<<<<<< HEAD
-zeroize = { version = "1.7.0", optional = true }
+zeroize = { version = "1.8.1", optional = true }
 zip = { version = "2.1.3", default-features = false, optional = true }
-=======
-zeroize = { version = "1.8.1", optional = true }
-zip = { version = "0.6.6", default-features = false, optional = true }
->>>>>>> 599885f5
 
 [features]
 api = ["bytes", "futures", "npk", "pkg-version", "serde_json", "tokio", "tokio-util"]
